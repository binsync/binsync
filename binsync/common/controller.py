import logging
import threading
import time
from functools import wraps
from typing import Dict, Iterable, List, Optional, Union
import binsync.data
from binsync.data.db_model import Binary
from binsync.common.artifact_lifter import ArtifactLifter
from binsync.core.client import Client, SchedSpeed, Scheduler, Job
from binsync.data.type_parser import BSTypeParser, BSType
from binsync.data import (
    State, User, Artifact,
    Function, FunctionHeader, FunctionArgument, StackVariable,
    Comment, GlobalVariable, Patch,
    Enum, Struct
)

_l = logging.getLogger(name=__name__)


#
# State Checking Decorators
#

def init_checker(f):
    @wraps(f)
    def _init_check(self, *args, **kwargs):
        if not self.check_client():
            raise RuntimeError("Please connect to a repo first.")
        return f(self, *args, **kwargs)

    return _init_check

def fill_event(f):
    @wraps(f)
    def _fill_event(self: "BinSyncController", *args, **kwargs):
        return self.fill_event_handler(f, *args, **kwargs)

    return _fill_event

#
# Description Constants
#

# https://stackoverflow.com/questions/10926328
BUSY_LOOP_COOLDOWN = 0.5
GET_MANY = True
FILL_MANY = True

class SyncControlStatus:
    CONNECTED = 0
    CONNECTED_NO_REMOTE = 1
    DISCONNECTED = 2


class MergeLevel:
    OVERWRITE = 0
    NON_CONFLICTING = 1
    MERGE = 2


class FakeSyncLock:
    def __enter__(self):
        pass

    def __exit__(self, exc_type, exc_val, exc_tb):
        pass


#
#   Controller
#

class BinSyncController:

    ARTIFACT_SET_MAP = {
        Function: State.set_function,
        FunctionHeader: State.set_function_header,
        StackVariable: State.set_stack_variable,
        Comment: State.set_comment,
        GlobalVariable: State.set_global_var,
        Struct: State.set_struct,
        Enum: State.set_enum
    }

    ARTIFACT_GET_MAP = {
        Function: State.get_function,
        (Function, GET_MANY): State.get_functions,
        FunctionHeader: State.get_function_header,
        (FunctionHeader, GET_MANY): State.get_function_headers,
        StackVariable: State.get_stack_variable,
        (StackVariable, GET_MANY): State.get_stack_variables,
        Comment: State.get_comment,
        (Comment, GET_MANY): State.get_func_comments,
        GlobalVariable: State.get_global_var,
        (GlobalVariable, GET_MANY): State.get_global_vars,
        Struct: State.get_struct,
        (Struct, GET_MANY): State.get_structs,
        Enum: State.get_enum,
        (Enum, GET_MANY): State.get_enums,
    }

    """
    The BinSync Controller is the main interface for syncing with the BinSync Client which preforms git tasks
    such as pull and push. In the Controller higher-level tasks are done such as updating UI with changes
    and preforming syncs and pushes on data users need/change.

    All class properties that have a "= None" means they must be set during runtime by an outside process.
    The client will be set on connection. The ctx_change_callback will be set by an outside UI

    """
    def __init__(self, artifact_lifter=None, headless=False, reload_time=10):
        self.headless = headless
        self.reload_time = reload_time
        self.artifact_lifer: ArtifactLifter = artifact_lifter

        # client created on connection
        self.client = None  # type: Optional[Client]

        # ui callback created on UI init
        self.ui_callback = None  # func()
        self.ctx_change_callback = None  # func()
        self._last_reload = None
        self.last_ctx = None
        self._init_ui_components()

        # settings
        self.merge_level: int = MergeLevel.NON_CONFLICTING

        # command locks
        self.job_scheduler = Scheduler()
        self.sync_lock = threading.Lock()

        # create a pulling thread, but start on connection
        self.updater_thread = threading.Thread(target=self.updater_routine)
        self._run_updater_threads = False

        # TODO: make the initialization of this with types of decompiler
        self.type_parser = BSTypeParser()
        self.binary_id = None

    #
    #   Multithreading updaters, locks, and evaluators
    #

<<<<<<< HEAD
    def initialize(self, binary_path, binary_hash):

        self.binary_id = Binary.binary_info(binary_path, binary_hash.hex())
        _l.info(f"Setting binary ID = {self.binary_id} {binary_path}")

=======
    def _init_ui_components(self):
        if self.headless:
            return

        # after this point you can import anything from UI and it is safe!
        from binsync.common.ui.qt_objects import (
            QThread
        )
>>>>>>> 41a3894c

    def schedule_job(self, cmd_func, *args, blocking=False, **kwargs):
        if blocking:
            return self.job_scheduler.schedule_and_wait_job(
                Job(cmd_func, *args, **kwargs)
            )

        self.job_scheduler.schedule_job(
            Job(cmd_func, *args, **kwargs)
        )
        return None

    def updater_routine(self):
        _l.debug("STARTING updater_routine")
        while self._run_updater_threads:
            time.sleep(BUSY_LOOP_COOLDOWN)

            # validate a client is connected to this controller (may not have remote )
            if not self.check_client():
                continue

            # do git pull/push operations if a remote exist for the client
            if self.client.last_pull_attempt_ts is None:
                self.client.update(commit_msg="User created")

            # update every reload_time
            elif time.time() - self.client.last_pull_attempt_ts > self.reload_time:
                self.client.update()

            if not self.headless:
                # update context knowledge every loop iteration
                if self.ctx_change_callback:
                    self._check_and_notify_ctx()

                # update the control panel with new info every BINSYNC_RELOAD_TIME seconds
                if self._last_reload is None or \
                        time.time() - self._last_reload > self.reload_time:
                    self._last_reload = time.time()
                    self._update_ui()

    def _update_ui(self):
        if not self.ui_callback:
            return

        self.ui_callback()

    def _check_and_notify_ctx(self):
        active_ctx = self.active_context()
        if active_ctx is None or self.last_ctx == active_ctx:
            return

        self.last_ctx = active_ctx
        self.ctx_change_callback()

    def start_worker_routines(self):
        self._run_updater_threads = True
        self.updater_thread.setDaemon(True)
        self.updater_thread.start()

        self.job_scheduler.start_worker_thread()

    def stop_worker_routines(self):
        self._run_updater_threads = False
        self.job_scheduler.stop_worker_thread()

    #
    # Client Interaction Functions
    #

    def connect(self, user, path, init_repo=False, remote_url=None):
        binary_hash = self.binary_hash()
        _l.debug(f"CONTROLLER:  binary id = {self.binary_id}")
        self.client = Client(
            user, path, binary_hash, init_repo=init_repo, remote_url=remote_url, binary_id=self.binary_id
        )

        self.start_worker_routines()
        return self.client.connection_warnings

    def check_client(self):
        return self.client is not None

    def status(self):
        if self.check_client():
            if self.client.has_remote and self.client.active_remote:
                return SyncControlStatus.CONNECTED
            return SyncControlStatus.CONNECTED_NO_REMOTE
        return SyncControlStatus.DISCONNECTED

    def status_string(self):
        stat = self.status()
        if stat == SyncControlStatus.CONNECTED:
            return f"<font color=#1eba06>{self.client.master_user}</font>"
        elif stat == SyncControlStatus.CONNECTED_NO_REMOTE:
            return f"<font color=#e7b416>{self.client.master_user}</font>"
        else:
            return "<font color=#cc3232>Disconnected</font>"

    def toggle_headless(self):
        self.headless = not self.headless

    @init_checker
    def users(self, priority=None) -> Iterable[User]:
        return self.client.users(priority=priority)

    def usernames(self, priority=None) -> Iterable[str]:
        for user in self.users(priority=priority):
            yield user.name

    #
    # Override Mandatory API:
    # These functions create a public API for things that hold a reference to the Controller from either another
    # thread or object. This is most useful for use in the UI, which can use this API to make general requests from
    # the decompiler regardless of internal decompiler API.
    #

    def binary_hash(self) -> str:
        """
        Returns a hex string of the currently loaded binary in the decompiler. For most cases,
        this will simply be a md5hash of the binary.

        @rtype: hex string
        """
        raise NotImplementedError

    def active_context(self) -> binsync.data.Function:
        """
        Returns an binsync Function. Currently only functions are supported as current contexts.
        This function will be called very frequently, so its important that its implementation is fast
        and can be done many times in the decompiler.
        """
        raise NotImplementedError

    def binary_path(self) -> Optional[str]:
        """
        Returns a string that is the path of the currently loaded binary. If there is no binary loaded
        then None should be returned.

        @rtype: path-like string (/path/to/binary)
        """
        raise NotImplementedError

    def get_func_size(self, func_addr) -> int:
        """
        Returns the size of a function

        @param func_addr:
        @return:
        """
        raise NotImplementedError

    def goto_address(self, func_addr) -> None:
        """
        Relocates decompiler display to provided address

        @param func_addr:
        @return:
        """
        raise NotImplementedError

    #
    # Optional Artifact API:
    # A series of functions that allow public access to live artifacts in the decompiler. As an example,
    # `function(addr)` will return the current Function at addr that the user would be seeing. This is useful
    # for having a common interface of reading data from other decompilers.
    #

    def functions(self) -> Dict[int, Function]:
        """
        Returns a dict of binsync.Functions that contain the addr, name, and size of each function in the decompiler.
        Note: this does not contain the live data of the Artifact, only the minimum knowledge to that the Artifact
        exists. To get live data, use the singleton function of the same name.

        @return:
        """
        return {}

    def function(self, addr) -> Optional[Function]:
        return None

    def global_vars(self) -> Dict[int, GlobalVariable]:
        """
        Returns a dict of binsync.GlobalVariable that contain the addr and size of each global var.
        Note: this does not contain the live data of the Artifact, only the minimum knowledge to that the Artifact
        exists. To get live data, use the singleton function of the same name.

        @return:
        """
        return {}

    def global_var(self, addr) -> Optional[GlobalVariable]:
        return None

    def structs(self) -> Dict[str, Struct]:
        """
        Returns a dict of binsync.Structs that contain the name and size of each struct in the decompiler.
        Note: this does not contain the live data of the Artifact, only the minimum knowledge to that the Artifact
        exists. To get live data, use the singleton function of the same name.

        @return:
        """
        return {}

    def struct(self, name) -> Optional[Struct]:
        return None

    def enums(self) -> Dict[str, Enum]:
        """
        Returns a dict of binsync.Enum that contain the name of the enums in the decompiler.
        Note: this does not contain the live data of the Artifact, only the minimum knowledge to that the Artifact
        exists. To get live data, use the singleton function of the same name.

        @return:
        """
        return {}

    def enum(self, name) -> Optional[Enum]:
        return None

    def patches(self) -> Dict[int, Patch]:
        """
        Returns a dict of binsync.Patch that contain the addr of each Patch and the bytes.
        Note: this does not contain the live data of the Artifact, only the minimum knowledge to that the Artifact
        exists. To get live data, use the singleton function of the same name.

        @return:
        """
        return {}

    def patch(self, addr) -> Optional[Patch]:
        return None

    def global_artifacts(self):
        """
        Returns a light version of all artifacts that are global (non function associated):
        - structs, gvars, enums

        @return:
        """
        g_artifacts = {}
        for f in [self.structs, self.global_vars, self.enums]:
            g_artifacts.update(f())

        return g_artifacts

    def global_artifact(self, lookup_item: Union[str, int]):
        """
        Returns a live binsync.data version of the Artifact located at the lookup_item location, which can
        lookup any artifact supported in `global_artifacts`

        @param lookup_item:
        @return:
        """

        if isinstance(lookup_item, int):
            return self.global_var(lookup_item)
        elif isinstance(lookup_item, str):
            artifact = self.struct(lookup_item)
            if artifact:
                return artifact

            artifact = self.enum(lookup_item)
            return artifact

        return None

    #
    # Client API & Shortcuts
    #

    def lift_artifact(self, artifact: Artifact) -> Artifact:
        return self.artifact_lifer.lift(artifact)

    def lower_artifact(self, artifact: Artifact) -> Artifact:
        return self.artifact_lifer.lower(artifact)

    @init_checker
    def get_state(self, user=None, version=None, priority=None, no_cache=False) -> State:

        state = self.client.get_state(user=user, version=version, priority=priority, no_cache=no_cache)
        _l.info(f"getting state {self.binary_id=} ...................")
        # not sure if this belongs here or in get_state, who should be responsible?
        if self.binary_id is not None:
            state.set_binary(self.binary_id)
        return state

    @init_checker
    def pull_artifact(self, type_: Artifact, *identifiers, many=False, user=None, state=None) -> Optional[Artifact]:
        try:
            get_artifact_func = self.ARTIFACT_GET_MAP[type_] if not many else self.ARTIFACT_GET_MAP[(type_, GET_MANY)]
        except KeyError:
            _l.info(f"Attempting to pull an unsupported Artifact of type {type_} with {identifiers}")
            return None

        # assure a state exists
        if not state:
            state = self.get_state(user=user)

        try:
            artifact = get_artifact_func(state, *identifiers)
        except Exception:
            _l.warning(f"Failed to pull an supported Artifact of type {type_} with {identifiers}")
            return None

        if not artifact:
            return artifact

        return self.lower_artifact(artifact)

    @init_checker
    def push_artifact(self, artifact: Artifact, user=None, state=None, commit_msg=None, set_last_change=True, **kwargs) -> bool:
        """
        Every pusher artifact does three things
        1. Get the state setter function based on the class of the Obj
        2. Get the commit msg of the obj based on the class
        3. Lift the obj based on the Controller lifters

        @param artifact:
        @param user:
        @param state:
        @return:
        """
        _l.debug(f"Running push now for {artifact}")
        if not artifact:
            return False

        try:
            set_artifact_func = self.ARTIFACT_SET_MAP[artifact.__class__]
        except KeyError:
            _l.info(f"Attempting to push an unsupported Artifact of type {artifact}")
            return False

        # assure state exists
        if not state:
            state = self.get_state(user=user)

        # assure function existence for artifacts requiring a function
        if isinstance(artifact, (FunctionHeader, StackVariable, Comment)):
            func_addr = artifact.func_addr if hasattr(artifact, "func_addr") else artifact.addr
            if func_addr and not state.get_function(func_addr):
                self.push_artifact(Function(func_addr, self.get_func_size(func_addr)), state=state, set_last_change=set_last_change)

        # lift artifact into standard BinSync format
        artifact = self.lift_artifact(artifact)

        # set the artifact in the target state, likely master
        _l.debug(f"Setting an artifact now into {state} as {artifact}")
        was_set = set_artifact_func(state, artifact, set_last_change=set_last_change)

        # TODO: make was_set reliable
        _l.debug(f"{state} committing now with {commit_msg or artifact.commit_msg}")
        self.client.commit_state(state, msg=commit_msg or artifact.commit_msg)

        return was_set

    #
    # Fillers:
    # A filler function is generally responsible for pulling down data from a specific user state
    # and reflecting those changes in decompiler view (like the text on the screen). Normally, these changes
    # will also be accompanied by a Git commit to the master users state to save the changes from pull and
    # fill into their BS database. In special cases, a filler may only update the decompiler UI but not directly
    # cause a save of the BS state.
    #

    def fill_event_handler(self, filler_func, *identifiers,
                           artifact=None, user=None, state=None, master_state=None, merge_level=None, blocking=False,
                           commit_msg=None,
                           **kwargs
                           ):
        """
        fill_event_handler is the function called before every `fill_<artifact>` function. This handler is responsible
        for assuring a variety of things exist for subsequent call to `fill_<artifact>`.

        @param filler_func:
        @param identifiers:
        @param artifact:
        @param user:
        @param state:
        @param master_state:
        @param merge_level:
        @param blocking:
        @param kwargs:
        @return:
        """

        ARTIFACT_FILL_MAP = {
            self.fill_function.__name__: Function,
            self.fill_function_header.__name__: FunctionHeader,
            self.fill_stack_variable.__name__: StackVariable,
            self.fill_comment.__name__: Comment,
            self.fill_global_var.__name__: GlobalVariable,
            self.fill_struct.__name__: Struct,
            self.fill_enum.__name__: Enum
        }

        state = state if state is not None else self.get_state(user=user, priority=SchedSpeed.FAST)
        master_state = master_state if master_state is not None else self.get_state(priority=SchedSpeed.FAST)
        artifact_type = ARTIFACT_FILL_MAP.get(filler_func.__name__, None)
        if not artifact_type:
            _l.warning(f"Attempting to Fill an unknown type! Stopping Fill...")
            return None

        art_getter = self.ARTIFACT_GET_MAP.get(artifact_type)
        master_artifact = artifact if artifact else self.lower_artifact(art_getter(master_state, *identifiers))
        merged_artifact = self.merge_artifacts(
            master_artifact,  self.lower_artifact(art_getter(state, *identifiers)),
            merge_level=merge_level, master_state=master_state
        )

        lock = self.sync_lock if not self.sync_lock.locked() else FakeSyncLock()
        with lock:
            fill_changes = filler_func(
                self,
                *identifiers,
                artifact=merged_artifact, user=user, state=state, master_state=master_state, merge_level=merge_level,
                **kwargs
            )

        _l.info(
            f"Successfully synced new changes from {state.user} for {merged_artifact}" if fill_changes
            else f"No new changes or failed to sync from {state.user} for {merged_artifact}"
        )

        if blocking:
            self.push_artifact(merged_artifact, state=master_state, set_last_change=False, commit_msg=commit_msg)
        else:
            self.schedule_job(
                self.push_artifact,
                merged_artifact,
                state=master_state,
                set_last_change=False,
                commit_msg=commit_msg
            )

        return fill_changes


    @init_checker
    @fill_event
    def fill_struct(self, struct_name, header=True, members=True, artifact=None, **kwargs):
        """

        @param struct_name:
        @param user:
        @param state:
        @param header:
        @param members:
        @return:
        """
        _l.debug(f"Fill Struct is not implemented in your decompiler.")
        return False

    @init_checker
    @fill_event
    def fill_global_var(self, var_addr, user=None, artifact=None, **kwargs):
        """
        Grab a global variable for a specified address and fill it locally

        @param var_addr:
        @param user:
        @param state:
        @return:
        """
        _l.debug(f"Fill Global Var is not implemented in your decompiler.")
        return False


    @init_checker
    @fill_event
    def fill_enum(self, enum_name, user=None, artifact=None, **kwargs):
        """
        Grab an enum and fill it locally

        @param enum_name:
        @param user:
        @param state:
        @return:
        """
        _l.debug(f"Fill Enum is not implemented in your decompiler.")
        return False

    @fill_event
    def fill_stack_variable(self, func_addr, offset, user=None, artifact=None, **kwargs):
        _l.debug(f"Fill Stack Var is not implemented in your decompiler.")
        return False

    @fill_event
    def fill_function_header(self, func_addr, user=None, artifact=None, **kwargs):
        _l.debug(f"Fill Function Header is not implemented in your decompiler.")
        return False

    @fill_event
    def fill_comment(self, addr, user=None, artifact=None, **kwargs):
        _l.debug(f"Fill Comments is not implemented in your decompiler.")
        return False

    @init_checker
    @fill_event
    def fill_function(self, func_addr, user=None, artifact=None, **kwargs):
        """
        Grab all relevant information from the specified user and fill the @func_addr.
        """
        dec_func: Function = self.function(func_addr)
        if not dec_func:
            _l.warning(f"The function at {hex(func_addr)} does not exist in your decompiler. Stopping sync.")
            return False

        master_func: Function = artifact
        changes = False

        # function header
        if master_func.header and master_func.header != dec_func.header:
            # type is user made (a struct)
            changes |= self.import_user_defined_type(master_func.header.ret_type, **kwargs)
            changes |= self.fill_function_header(func_addr, artifact=master_func.header, **kwargs)

        # stack vars
        if master_func.stack_vars and master_func.stack_vars != dec_func.stack_vars:
            for offset, sv in master_func.stack_vars.items():
                dec_sv = dec_func.stack_vars.get(offset, None)
                if not dec_sv or sv == dec_sv:
                    _l.info(f"Decompiler stack var not found at {offset}")
                    continue

                changes |= self.import_user_defined_type(sv.type, **kwargs)
                print(f"Doing a fill now for {sv}")
                changes |= self.fill_stack_variable(func_addr, dec_sv.stack_offset, artifact=sv, **kwargs)

        # comments
        for addr, cmt in kwargs['state'].get_func_comments(func_addr).items():
            changes |= self.fill_comment(addr, artifact=cmt, **kwargs)

        return changes

    @init_checker
    def fill_functions(self, user=None, **kwargs):
        change = False
        master_state, state = self.get_master_and_user_state(user=user, **kwargs)
        for addr, func in state.functions.items():
            change |= self.fill_function(addr, state=state, master_state=master_state)

        return change

    @init_checker
    def fill_structs(self, user=None, **kwargs):
        """
        Grab all the structs from a specified user, then fill them locally

        @param user:
        @param state:
        @return:
        """
        changes = False
        # only do struct headers for circular references
        master_state, state = self.get_master_and_user_state(user=user, **kwargs)
        for name, struct in state.structs.items():
            changes |= self.fill_struct(name, user=user, state=state, master_state=master_state, members=False)

        for name, struct in state.structs.items():
            changes |= self.fill_struct(name, user=user, state=state, master_state=master_state, header=False)

        return changes

    @init_checker
    def fill_enums(self, user=None, **kwargs):
        """
        Grab all enums and fill it locally

        @param user:
        @param state:
        @return:
        """
        changes = False
        master_state, state = self.get_master_and_user_state(user=user, **kwargs)
        for name, enum in state.enums.items():
            changes |= self.fill_enum(name, user=user, state=state, master_state=master_state)

        return changes

    @init_checker
    def fill_global_vars(self, user=None, **kwargs):
        changes = False
        master_state, state = self.get_master_and_user_state(user=user, **kwargs)
        for off, gvar in state.global_vars.items():
            changes |= self.fill_global_var(off, user=user, state=state, master_state=master_state)

        return changes

    @init_checker
    def fill_all(self, user=None, **kwargs):
        """
        Connected to the Sync All action:
        syncs in all the data from the targeted user

        @param user:
        @param state:
        @return:
        """
        _l.info(f"Filling all data from user {user}...")

        master_state, state = self.get_master_and_user_state(user=user, **kwargs)
        fillers = [
            self.fill_structs, self.fill_enums, self.fill_global_vars, self.fill_functions
        ]

        changes = False
        for filler in fillers:
            changes |= filler(user=user, state=state, master_state=master_state)

        return changes

    @init_checker
    def magic_fill(self, preference_user=None, target_artifacts=None):
        """
        Traverses all the data in the BinSync repo, starting with an optional preference user,
        and sequentially merges that data together in a non-conflicting way. This also means that the prefrence
        user makes up the majority of the initial data you sync in.

        This process supports: functions (header, stack vars), structs, and global vars
        TODO:
        - support for enums
        - refactor fill_function to stop attempting to set master state after we do
        -

        @param preference_user:
        @param target_artifacts:
        @return:
        """
        _l.info(f"Staring a Magic Sync with a preference for {preference_user}")

        if self.merge_level == MergeLevel.OVERWRITE:
            _l.warning(f"Using Magic Sync with OVERWRITE is not supported, switching to NON-CONFLICTING")

        # re-order users for the prefered user to be at the front of the queue (if they exist)
        all_users = list(self.usernames(priority=SchedSpeed.FAST))
        preference_user = preference_user if preference_user else self.client.master_user
        master_state = self.client.get_state(user=self.client.master_user, priority=SchedSpeed.FAST)
        users_state_map = {
            user: self.get_state(user=user, priority=SchedSpeed.FAST)
            for user in all_users
        }
        all_users.remove(preference_user)

        target_artifacts = target_artifacts or {
            Struct: self.fill_struct,
            Comment: lambda *x, **y: None,
            Function: self.fill_function,
            GlobalVariable: self.fill_global_var,
            Enum: self.fill_enum
        }

        for artifact_type, filler_func in target_artifacts.items():
            _l.info(f"Magic Syncing artifacts of type {artifact_type.__name__} now...")
            pref_state = users_state_map[preference_user]
            for identifier in self.changed_artifacts_of_type(artifact_type, users=all_users + [preference_user], states=users_state_map):
                pref_art = self.pull_artifact(artifact_type, identifier, state=pref_state)
                for user in all_users:
                    user_state = users_state_map[user]
                    user_art = self.pull_artifact(artifact_type, identifier, state=user_state)

                    if not user_art:
                        continue

                    if not pref_art:
                        pref_art = user_art.copy()

                    pref_art = pref_art.nonconflict_merge(user_art)
                    pref_art.last_change = None

                try:
                    filler_func(
                        identifier, artifact=pref_art, state=master_state,  commit_msg=f"Magic Synced {pref_art}",
                        merge_level=MergeLevel.NON_CONFLICTING
                    )
                except Exception as e:
                    _l.info(f"Banishing exception: {e}")

        _l.info(f"Magic Syncing Completed!")

    #
    # Force Push
    #

    @init_checker
    def force_push_function(self, addr: int) -> bool:
        """
        Collects the function currently stored in the decompiler, not the BS State, and commits it to
        the master users BS Database.

        TODO: push the comments and custom types that are associated with each stack var
        TODO: refactor to use internal push_function for correct commit message

        @param addr:
        @return: Success of committing the Function
        """
        func = self.function(addr)
        if not func:
            _l.info(f"Pushing function {hex(addr)} Failed")
            return False

        master_state: State = self.client.get_state(priority=SchedSpeed.FAST)
        pushed = self.push_artifact(func, state=master_state, commit_msg=f"Forced pushed function {func}")
        return pushed


    @init_checker
    def force_push_global_artifact(self, lookup_item):
        """
        Collects the global artifact (struct, gvar, enum) currently stored in the decompiler, not the BS State,
        and commits it to the master users BS Database.

        @param lookup_item:
        @return: Success of committing the Artifact
        """
        global_art = self.global_artifact(lookup_item)
        
        if not global_art:
            _l.info(f"Pushing global artifact {lookup_item if isinstance(lookup_item, str) else hex(lookup_item)} Failed")
            return False

        master_state: State = self.client.get_state(priority=SchedSpeed.FAST)
        global_art = self.artifact_lifer.lift(global_art)
        pushed = self.push_artifact(global_art, state=master_state, commit_msg=f"Force pushed {global_art}")
        return pushed

    #
    # Utils
    #

    def merge_artifacts(self, art1: Artifact, art2: Artifact, merge_level=None, **kwargs):
        if merge_level is None:
            merge_level = self.merge_level

        if art2 is None:
            return art1.copy()

        if merge_level == MergeLevel.OVERWRITE or (not art1) or (art1 == art2):
            return art2.copy() if art2 else None

        if merge_level == MergeLevel.NON_CONFLICTING:
            merge_art = art1.nonconflict_merge(art2, **kwargs)

        elif merge_level == MergeLevel.MERGE:
            _l.warning("Manual Merging is not currently supported, using non-conflict syncing...")
            merge_art = art1.nonconflict_merge(art2, **kwargs)

        else:
            raise Exception("Your BinSync Client has an unsupported Sync Level activated")

        return merge_art

    def changed_artifacts_of_type(self, type_: Artifact, users=[], states={}):
        prop_map = {
            Function: "functions",
            Comment: "comments",
            GlobalVariable: "global_vars",
            Struct: "structs",
            Enum: "enums"
        }

        try:
            prop_name = prop_map[type_]
        except KeyError:
            _l.warning(f"Attempted to get changed artifacts of type {type_} which is unsupported")
            return set()

        known_arts = set()
        for username in users:
            state = states[username]
            artifact_dict: Dict = getattr(state, prop_name)
            for identifier in artifact_dict:
                known_arts.add(identifier)

        return known_arts

    def type_is_user_defined(self, type_str, state=None):
        if not type_str:
            return None

        type_: BSType = self.type_parser.parse_type(type_str)
        if not type_:
            # it was not parseable
            return None

        # type is known and parseable
        if not type_.is_unknown:
            return None

        base_type_str = type_.base_type.type_str
        return base_type_str if base_type_str in state.structs.keys() else None

    def import_user_defined_type(self, type_str, **kwargs):
        state = kwargs.pop('state')
        master_state = kwargs['master_state']
        base_type_str = self.type_is_user_defined(type_str, state=state)
        if not base_type_str:
            return False

        struct: Struct = state.get_struct(base_type_str)
        if not struct:
            return False

        nested_undefined_structs = False
        for off, memb in struct.struct_members.items():
            user_type = self.type_is_user_defined(memb.type, state=state)
            if user_type and user_type not in master_state.structs.keys():
                # should we ever happen to have a struct with a nested type that is
                # also a struct that we don't have in our master_state, then we give up
                # and attempt to fill all structs to resolve type issues
                nested_undefined_structs = True
                _l.info(f"Nested undefined structs detected, pulling all structs from {state.user}")
                break

        changes = self.fill_struct(base_type_str, state=state, **kwargs) if not nested_undefined_structs \
            else self.fill_structs(state=state, **kwargs)
        return changes

    def get_master_and_user_state(self, user=None, **kwargs):
        state = kwargs.get("state", None) \
            or self.get_state(user=user, priority=SchedSpeed.FAST)

        master_state = kwargs.get("master_state", None) \
            or self.get_state(priority=SchedSpeed.FAST)

        return master_state, state<|MERGE_RESOLUTION|>--- conflicted
+++ resolved
@@ -3,6 +3,7 @@
 import time
 from functools import wraps
 from typing import Dict, Iterable, List, Optional, Union
+
 import binsync.data
 from binsync.data.db_model import Binary
 from binsync.common.artifact_lifter import ArtifactLifter
@@ -143,13 +144,6 @@
     #   Multithreading updaters, locks, and evaluators
     #
 
-<<<<<<< HEAD
-    def initialize(self, binary_path, binary_hash):
-
-        self.binary_id = Binary.binary_info(binary_path, binary_hash.hex())
-        _l.info(f"Setting binary ID = {self.binary_id} {binary_path}")
-
-=======
     def _init_ui_components(self):
         if self.headless:
             return
@@ -158,7 +152,12 @@
         from binsync.common.ui.qt_objects import (
             QThread
         )
->>>>>>> 41a3894c
+
+    def initialize(self, binary_path, binary_hash):
+
+        self.binary_id = Binary.binary_info(binary_path, binary_hash.hex())
+        _l.info(f"Setting binary ID = {self.binary_id} {binary_path}")
+
 
     def schedule_job(self, cmd_func, *args, blocking=False, **kwargs):
         if blocking:
@@ -172,7 +171,6 @@
         return None
 
     def updater_routine(self):
-        _l.debug("STARTING updater_routine")
         while self._run_updater_threads:
             time.sleep(BUSY_LOOP_COOLDOWN)
 
