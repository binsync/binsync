--- conflicted
+++ resolved
@@ -697,12 +697,7 @@
         return changes
 
     @init_checker
-<<<<<<< HEAD
-    @make_ro_state
-    def fill_function(self, func_addr, user=None, state=None, manual=False):
-=======
     def fill_enums(self, user=None, **kwargs):
->>>>>>> 60f5457a
         """
         Grab all enums and fill it locally
 
@@ -816,6 +811,7 @@
                     _l.info(f"Banishing exception: {e}")
 
         _l.info(f"Magic Syncing Completed!")
+
     #
     # Force Push
     #
