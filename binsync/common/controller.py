--- conflicted
+++ resolved
@@ -684,16 +684,9 @@
             return False
 
         master_state: State = self.client.get_state(priority=SchedSpeed.FAST)
-<<<<<<< HEAD
         pushed = self.push_artifact(func, state=master_state, commit_msg=f"Forced pushed function {func}")
         return pushed
-=======
-        func = self.artifact_lifer.lift(func)
-        master_state.functions[func.addr] = func
-        self.client.commit_state(master_state, msg=f"Force pushed function {hex(func.addr)}")
-        _l.info(f"Pushing function {hex(addr)} was Successful")
-        return True
->>>>>>> 201cd758
+
 
     @init_checker
     def force_push_global_artifact(self, lookup_item):
@@ -712,88 +705,9 @@
 
         master_state: State = self.client.get_state(priority=SchedSpeed.FAST)
         global_art = self.artifact_lifer.lift(global_art)
-<<<<<<< HEAD
         pushed = self.push_artifact(global_art, state=master_state, commit_msg=f"Force pushed {global_art}")
         return pushed
-=======
-        if isinstance(global_art, GlobalVariable):
-            master_state.global_vars[global_art.addr] = global_art
-        elif isinstance(global_art, Struct):
-            master_state.structs[global_art.name] = global_art
-        elif isinstance(global_art, Enum):
-            master_state.enums[global_art.name] = global_art
-        else:
-            return False
-
-        global_art_reference = global_art.name or hex(global_art.addr)
-        self.client.commit_state(
-            master_state, msg=f"Force pushed global artifact {global_art_reference}"
-        )
-        _l.info(f"Pushing global artifact {global_art_reference} was Successful")
-        return True
-
-    #
-    # Pullers
-    #
-
-    @init_checker
-    @make_ro_state
-    def pull_function(self, func_addr, user=None, state=None) -> Optional[Function]:
-        if not func_addr:
-            return None
-
-        return state.get_function(func_addr)
-
-    @init_checker
-    @make_ro_state
-    def pull_stack_variables(self, func_addr, user=None, state=None) -> Dict[int, StackVariable]:
-        return state.get_stack_variables(func_addr)
-
-    @init_checker
-    @make_ro_state
-    def pull_stack_variable(self, func_addr, offset, user=None, state=None) -> StackVariable:
-        return state.get_stack_variable(func_addr, offset)
-
-    @init_checker
-    @make_ro_state
-    def pull_func_comments(self, func_addr, user=None, state=None) -> Dict[int, Comment]:
-        return state.get_func_comments(func_addr)
-
-    @init_checker
-    @make_ro_state
-    def pull_comment(self, addr, user=None, state=None) -> Comment:
-        return state.get_comment(addr)
-
-    @init_checker
-    @make_ro_state
-    def pull_comments(self, user=None, state=None) -> Comment:
-        return state.comments()
-
-    @init_checker
-    @make_ro_state
-    def pull_struct(self, struct_name, user=None, state=None) -> Struct:
-        return state.get_struct(struct_name)
-
-    @init_checker
-    @make_ro_state
-    def pull_structs(self, user=None, state=None) -> List[Struct]:
-        return state.get_structs()
-
-    @init_checker
-    @make_ro_state
-    def pull_global_var(self, addr, user=None, state=None) -> GlobalVariable:
-        return state.get_global_var(addr)
-
-    @init_checker
-    @make_ro_state
-    def pull_enum(self, enum_name, user=None, state=None) -> Enum:
-        return state.get_enum(enum_name)
-
-    @init_checker
-    @make_ro_state
-    def pull_enums(self, user=None, state=None) -> List[Enum]:
-        return state.get_enums()
->>>>>>> 201cd758
+
 
     #
     # Utils
