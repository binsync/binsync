--- conflicted
+++ resolved
@@ -191,21 +191,11 @@
                 continue
 
             # do git pull/push operations if a remote exist for the client
-<<<<<<< HEAD
             if self.client.last_pull_attempt_ts is None:
                 self.client.update(commit_msg="User created")
             # update every reload_time
             elif time.time() - self.client.last_pull_attempt_ts > self.reload_time:
                 self.client.update()
-=======
-            if self.client.has_remote:
-                if self.client.last_pull_attempt_ts is None:
-                    self.client.update(commit_msg="User created")
-
-                # update every reload_time
-                elif time.time() - self.client.last_pull_attempt_ts > self.reload_time:
-                    self.client.update()
->>>>>>> 4b1761f2
 
             if not self.headless:
                 # update context knowledge every loop iteration
@@ -249,7 +239,6 @@
             user, path, binary_hash, init_repo=init_repo, remote_url=remote_url
         )
 
-        _l.info("Starting the updater thread in the controller")
         self.start_updater_routine()
         return self.client.connection_warnings
 
@@ -475,7 +464,6 @@
         _l.info(f"Magic Syncing Structs...")
         pref_state = self.client.get_state(user=preference_user, priority=SchedSpeed.FAST)
         for struct_name in self.get_all_changed_structs():
-            _l.info(f"Looking at strunct {struct_name}")
             pref_struct = pref_state.get_struct(struct_name)
             for user in all_users:
                 user_state = self.client.get_state(user=user, priority=SchedSpeed.FAST)
@@ -506,7 +494,6 @@
         _l.info(f"Magic Syncing Functions...")
         pref_state = self.client.get_state(user=preference_user, priority=SchedSpeed.FAST)
         for func_addr in self.get_all_changed_funcs():
-            _l.info(f"Looking at func {hex(func_addr)}")
             pref_func = pref_state.get_function(addr=func_addr)
             for user in all_users:
                 user_state = self.client.get_state(user=user, priority=SchedSpeed.FAST)
