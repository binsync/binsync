--- conflicted
+++ resolved
@@ -1,8 +1,5 @@
-<<<<<<< HEAD
 __version__ = "3.13.0"
-=======
-__version__ = "3.12.0"
->>>>>>> 6f7a144f
+
 
 #
 # logging
