<<<<<<< HEAD
__version__ = "3.22.0"
=======
__version__ = "3.21.2"
>>>>>>> 5545bd79

#
# logging
#

import logging
logging.getLogger("binsync").addHandler(logging.NullHandler())
from binsync.loggercfg import Loggers
loggers = Loggers()
del Loggers
del logging

import binsync.data
import binsync.api<|MERGE_RESOLUTION|>--- conflicted
+++ resolved
@@ -1,8 +1,6 @@
-<<<<<<< HEAD
+
 __version__ = "3.22.0"
-=======
-__version__ = "3.21.2"
->>>>>>> 5545bd79
+
 
 #
 # logging
