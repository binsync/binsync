<<<<<<< HEAD
from .state import State, ArtifactType
=======
import logging
logging.getLogger("binsync").addHandler(logging.NullHandler())
from .loggercfg import Loggers
loggers = Loggers()
del Loggers
del logging

from .state import State, ArtifactGroupType
>>>>>>> c541e4cf
from .client import Client, StateContext, ConnectionWarnings
from . import data<|MERGE_RESOLUTION|>--- conflicted
+++ resolved
@@ -1,6 +1,3 @@
-<<<<<<< HEAD
-from .state import State, ArtifactType
-=======
 import logging
 logging.getLogger("binsync").addHandler(logging.NullHandler())
 from .loggercfg import Loggers
@@ -9,6 +6,5 @@
 del logging
 
 from .state import State, ArtifactGroupType
->>>>>>> c541e4cf
 from .client import Client, StateContext, ConnectionWarnings
 from . import data