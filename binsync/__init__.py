<<<<<<< HEAD
__version__ = "4.0.0"
=======
__version__ = "3.26.2"
>>>>>>> 70c0b9d4

#
# logging
#

import logging
logging.getLogger("binsync").addHandler(logging.NullHandler())
from binsync.loggercfg import Loggers
loggers = Loggers()
del Loggers
del logging

def create_plugin():
    pass<|MERGE_RESOLUTION|>--- conflicted
+++ resolved
@@ -1,8 +1,5 @@
-<<<<<<< HEAD
 __version__ = "4.0.0"
-=======
-__version__ = "3.26.2"
->>>>>>> 70c0b9d4
+
 
 #
 # logging
