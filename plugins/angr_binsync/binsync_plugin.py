import logging
from angrmanagement.plugins import BasePlugin
from angrmanagement.ui.workspace import Workspace

from .control_panel_view import ControlPanelView
from .controller import AngrBinSyncController

from binsync.common.ui import set_ui_version
set_ui_version("PySide2")
from binsync.common.ui.config_dialog import SyncConfig

<<<<<<< HEAD
l = logging.getLogger(__name__)

class BinsyncPlugin(BasePlugin):
=======
class BinSyncPlugin(BasePlugin):
>>>>>>> ed98b746
    def __init__(self, workspace: Workspace):
        """
        The entry point for the BinSync plugin. This class is respobsible for both initializing the GUI and
        deiniting it as well. The BinSync plugin also starts the BinsyncController, which is a threaded class
        that pushes and pulls changes every so many seconds.

        @param workspace:   an AM _workspace (usually found in _instance)
        """
        super().__init__(workspace)

        # init the Sync View on load
        self.controller = AngrBinSyncController(self.workspace)
        self.control_panel_view = ControlPanelView(workspace, 'right', self.controller)

        self.controller.control_panel = self.control_panel_view

        self.sync_menu = None
        self.selected_funcs = []

    #
    # BinSync Deinit
    #

    def teardown(self):
        # destroy the sync view on deinit
        self.workspace.remove_view(self.control_panel_view)

    #
    # BinSync GUI Hooks
    #

    MENU_BUTTONS = ('Configure Binsync...', 'Toggle Binsync Panel')
    MENU_CONFIG_ID = 0
    MENU_TOGGLE_PANEL_ID = 1

    def handle_click_menu(self, idx):
        # sanity check on menu selection
        if idx < 0 or idx >= len(self.MENU_BUTTONS):
            return

        if self.workspace.instance.project.am_none:
            return

        mapping = {
            self.MENU_CONFIG_ID: self.open_sync_config_dialog,
            self.MENU_TOGGLE_PANEL_ID: self.toggle_sync_panel
        }

        # call option mapped to each menu pos
        mapping.get(idx)()


    def open_sync_config_dialog(self):
        if self.workspace.instance.project.am_none:
            # project does not exist yet
            return

        sync_config = SyncConfig(self.controller)
        sync_config.exec_()

        if self.controller.check_client() and self.control_panel_view not in self.workspace.view_manager.views:
            self.workspace.add_view(self.control_panel_view)

    def toggle_sync_panel(self):
        self.controller.toggle_headless()

        if self.control_panel_view.isVisible():
            self.control_panel_view.close()
            return

        self.workspace.add_view(self.control_panel_view)

    #
    #   BinSync Decompiler Hooks
    #

    def handle_variable_rename(self, func, offset: int, old_name: str, new_name: str, type_: str, size: int):
        self.controller.make_controller_cmd(self.controller.push_stack_variable,
                                            func.addr, offset, new_name, type_, size)
        return False

    def handle_function_rename(self, func, old_name: str, new_name: str):
        func_addr = func.addr
        self.controller.make_controller_cmd(self.controller.push_function_header,
                                            func_addr, new_name)
        return False

    def handle_comment_changed(self, addr: int, cmt: str, new: bool, decomp: bool):
        self.controller.make_controller_cmd(self.controller.push_comment, addr, cmt, decomp)
        return False<|MERGE_RESOLUTION|>--- conflicted
+++ resolved
@@ -9,13 +9,9 @@
 set_ui_version("PySide2")
 from binsync.common.ui.config_dialog import SyncConfig
 
-<<<<<<< HEAD
 l = logging.getLogger(__name__)
 
-class BinsyncPlugin(BasePlugin):
-=======
 class BinSyncPlugin(BasePlugin):
->>>>>>> ed98b746
     def __init__(self, workspace: Workspace):
         """
         The entry point for the BinSync plugin. This class is respobsible for both initializing the GUI and
